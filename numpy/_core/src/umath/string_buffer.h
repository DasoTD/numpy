#ifndef _NPY_CORE_SRC_UMATH_STRING_BUFFER_H_
#define _NPY_CORE_SRC_UMATH_STRING_BUFFER_H_

#include <Python.h>
#include <cstddef>

#define NPY_NO_DEPRECATED_API NPY_API_VERSION
#define _MULTIARRAYMODULE
#define _UMATHMODULE

#include "numpy/ndarraytypes.h"

#define CHECK_OVERFLOW(index) if (buf + (index) >= after) return 0
#define MSB(val) ((val) >> 7 & 1)


enum class ENCODING {
    ASCII, UTF32
};


template <ENCODING enc>
inline npy_ucs4
getchar(const unsigned char *buf, int *bytes);


template <>
inline npy_ucs4
getchar<ENCODING::ASCII>(const unsigned char *buf, int *bytes)
{
    *bytes = 1;
    return (npy_ucs4) *buf;
}


template <>
inline npy_ucs4
getchar<ENCODING::UTF32>(const unsigned char *buf, int *bytes)
{
    *bytes = 4;
    return *(npy_ucs4 *)buf;
}


template <ENCODING enc>
struct Buffer {
    char *buf;
    char *after;

    inline Buffer<enc>()
    {
        buf = after = NULL;
    }

    inline Buffer<enc>(char *buf_, int elsize_)
    {
        buf = buf_;
        after = buf_ + elsize_;
    }

    inline npy_int64
    num_codepoints()
    {
        Buffer tmp(after, 0);
        tmp--;
        while (tmp >= *this && *tmp == '\0') {
            tmp--;
        }
        return (npy_int64) (tmp - *this + 1);
    }

    inline Buffer<enc>&
    operator+=(npy_int64 rhs)
    {
        switch (enc) {
        case ENCODING::ASCII:
            buf += rhs;
            break;
        case ENCODING::UTF32:
            buf += rhs * sizeof(npy_ucs4);
            break;
        }
        return *this;
    }

    inline Buffer<enc>&
    operator-=(npy_int64 rhs)
    {
        switch (enc) {
        case ENCODING::ASCII:
            buf -= rhs;
            break;
        case ENCODING::UTF32:
            buf -= rhs * sizeof(npy_ucs4);
            break;
        }
        return *this;
    }

    inline Buffer<enc>&
    operator++()
    {
        *this += 1;
        return *this;
    }

    inline Buffer<enc>
    operator++(int)
    {
        Buffer<enc> old = *this;
        operator++();
        return old; 
    }

    inline Buffer<enc>&
    operator--()
    {
        *this -= 1;
        return *this;
    }

    inline Buffer<enc>
    operator--(int)
    {
        Buffer<enc> old = *this;
        operator--();
        return old; 
    }

    inline npy_ucs4
    operator*()
    {
        int bytes;
        return getchar<enc>((unsigned char *) buf, &bytes);
    }

    inline npy_ucs4
    operator[](size_t index)
    {
        int bytes;
        switch (enc) {
        case ENCODING::ASCII:
            CHECK_OVERFLOW(index);
            return getchar<enc>((unsigned char *) (buf + index), &bytes);
        case ENCODING::UTF32:
            CHECK_OVERFLOW(index * sizeof(npy_ucs4));
            return getchar<enc>((unsigned char *) (buf + index * sizeof(npy_ucs4)), &bytes);
        }
    }

    inline Buffer<enc>
    buffer_memchr(npy_ucs4 ch, int len)
    {
        switch (enc) {
        case ENCODING::ASCII:
            buf = (char *) memchr(buf, ch, len);
            return *this;
        case ENCODING::UTF32:
            buf = (char *) wmemchr((wchar_t *) buf, ch, len);
            return *this;
        }
    }

    inline int
    buffer_memcmp(Buffer<enc> other, size_t len)
    {
        switch (enc) {
        case ENCODING::ASCII:
            return memcmp(buf, other.buf, len);
        case ENCODING::UTF32:
            return memcmp(buf, other.buf, len * sizeof(npy_ucs4));
        }
    }

    inline void
    buffer_memcpy(Buffer<enc> out, size_t n_chars)
    {
        switch (enc) {
        case ENCODING::ASCII:
            memcpy(out.buf, buf, n_chars);
            break;
        case ENCODING::UTF32:
            memcpy(out.buf, buf, n_chars * sizeof(npy_ucs4));
            break;
        }
    }

    inline void
<<<<<<< HEAD
    buffer_fill_with_zeros(size_t start_index)
=======
    buffer_fill_with_zeros_after_index(size_t start_index)
>>>>>>> bcb3463d
    {
        Buffer<enc> offset = *this + start_index;
        for (char *tmp = offset.buf; tmp < after; tmp++) {
            *tmp = 0;
        }
    }

    inline bool
    isalpha()
    {
        npy_int64 len = num_codepoints();
        if (len == 0) {
            return false;
        }

        for (npy_int64 i = 0; i < len; i++) {
            bool isalpha = enc == ENCODING::UTF32 ? Py_UNICODE_ISALPHA((*this)[i])
                                                  : NumPyOS_ascii_isalpha((*this)[i]);
            if (!isalpha) {
                return isalpha;
            }
        }
        return true;
    }

    inline bool
    isspace(npy_int64 index)
    {
        switch (enc) {
        case ENCODING::ASCII:
            return NumPyOS_ascii_isspace((*this)[index]);
        case ENCODING::UTF32:
            return Py_UNICODE_ISSPACE((*this)[index]);
        }
    }

    inline bool
    isspace()
    {
        npy_int64 len = num_codepoints();
        if (len == 0) {
            return false;
        }

        for (npy_int64 i = 0; i < len; i++) {
            if (!this->isspace(i)) {
                return false;
            }
        }
        return true;
    }

    inline bool
    isdigit()
    {
        npy_int64 len = num_codepoints();
        if (len == 0) {
            return false;
        }

        for (npy_int64 i = 0; i < len; i++) {
            bool isdigit = enc == ENCODING::UTF32 ? Py_UNICODE_ISDIGIT((*this)[i])
                                                  : NumPyOS_ascii_isdigit((*this)[i]);
            if (!isdigit) {
                return isdigit;
            }
        }
        return true;
    }

    inline Buffer<enc>
    rstrip()
    {
        Buffer<enc> tmp(after, 0);
        tmp--;
        while (tmp >= *this && (*tmp == '\0' || NumPyOS_ascii_isspace(*tmp))) {
            tmp--;
        }
        tmp++;

        after = tmp.buf;
        return *this;
    }

    inline int
    strcmp(Buffer<enc> other, bool rstrip)
    {
        Buffer tmp1 = rstrip ? this->rstrip() : *this;
        Buffer tmp2 = rstrip ? other.rstrip() : other;

        while (tmp1.buf < tmp1.after && tmp2.buf < tmp2.after) {
            if (*tmp1 < *tmp2) {
                return -1;
            }
            if (*tmp1 > *tmp2) {
                return 1;
            }
            tmp1++;
            tmp2++;
        }
        while (tmp1.buf < tmp1.after) {
            if (*tmp1 < 0) {
                return -1;
            }
            if (*tmp1 > 0) {
                return 1;
            }
            tmp1++;
        }
        while (tmp2.buf < tmp2.after) {
            if (*tmp2 < 0) {
                return -1;
            }
            if (*tmp2 > 0) {
                return 1;
            }
            tmp2++;
        }
        return 0;
    }

    inline int
    strcmp(Buffer<enc> other)
    {
        return strcmp(other, false);
    }
};


template <ENCODING enc>
inline Buffer<enc>
operator+(Buffer<enc> lhs, npy_int64 rhs)
{
    lhs += rhs;
    return lhs;
}


template <ENCODING enc>
inline std::ptrdiff_t
operator-(Buffer<enc> lhs, Buffer<enc> rhs)
{
    switch (enc) {
    case ENCODING::ASCII:
        return lhs.buf - rhs.buf;
    case ENCODING::UTF32:
        return (lhs.buf - rhs.buf) / (std::ptrdiff_t) sizeof(npy_ucs4);
    }
}


template <ENCODING enc>
inline Buffer<enc>
operator-(Buffer<enc> lhs, npy_int64 rhs)
{
    lhs -= rhs;
    return lhs;
}


template <ENCODING enc>
inline bool
operator==(Buffer<enc> lhs, Buffer<enc> rhs)
{
    return lhs.buf == rhs.buf;
}


template <ENCODING enc>
inline bool
operator!=(Buffer<enc> lhs, Buffer<enc> rhs)
{
    return !(rhs == lhs);
}


template <ENCODING enc>
inline bool
operator<(Buffer<enc> lhs, Buffer<enc> rhs)
{
    return lhs.buf < rhs.buf;
}


template <ENCODING enc>
inline bool
operator>(Buffer<enc> lhs, Buffer<enc> rhs)
{
    return rhs < lhs;
}


template <ENCODING enc>
inline bool
operator<=(Buffer<enc> lhs, Buffer<enc> rhs)
{
    return !(lhs > rhs);
}


template <ENCODING enc>
inline bool
operator>=(Buffer<enc> lhs, Buffer<enc> rhs)
{
    return !(lhs < rhs);
}


#endif /* _NPY_CORE_SRC_UMATH_STRING_BUFFER_H_ */<|MERGE_RESOLUTION|>--- conflicted
+++ resolved
@@ -186,11 +186,7 @@
     }
 
     inline void
-<<<<<<< HEAD
-    buffer_fill_with_zeros(size_t start_index)
-=======
     buffer_fill_with_zeros_after_index(size_t start_index)
->>>>>>> bcb3463d
     {
         Buffer<enc> offset = *this + start_index;
         for (char *tmp = offset.buf; tmp < after; tmp++) {

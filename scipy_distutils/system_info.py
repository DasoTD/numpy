#!/usr/bin/env python
"""
This file defines a set of system_info classes for getting
information about various resources (libraries, library directories,
include directories, etc.) in the system. Currently, the following
classes are available:
  atlas_info
  atlas_threads_info
  lapack_atlas_info
  blas_info
  lapack_info
  fftw_info,dfftw_info,sfftw_info
  fftw_threads_info,dfftw_threads_info,sfftw_threads_info
  djbfft_info
  x11_info
  lapack_src_info
  blas_src_info
  numpy_info
  numarray_info

Usage:
    info_dict = get_info(<name>)
  where <name> is a string 'atlas','x11','fftw','lapack','blas',
  'lapack_src', or 'blas_src'.

  Returned info_dict is a dictionary which is compatible with
  distutils.setup keyword arguments. If info_dict == {}, then the
  asked resource is not available (system_info could not find it).

Global parameters:
  system_info.search_static_first - search static libraries (.a)
             in precedence to shared ones (.so, .sl) if enabled.
  system_info.verbosity - output the results to stdout if enabled.

The file 'site.cfg' in the same directory as this module is read
for configuration options. The format is that used by ConfigParser (i.e.,
Windows .INI style). The section DEFAULT has options that are the default
for each section. The available sections are fftw, atlas, and x11. Appropiate
defaults are used if nothing is specified.

The order of finding the locations of resources is the following:
 1. environment variable
 2. section in site.cfg
 3. DEFAULT section in site.cfg
Only the first complete match is returned.

Example:
----------
[DEFAULT]
library_dirs = /usr/lib:/usr/local/lib:/opt/lib
include_dirs = /usr/include:/usr/local/include:/opt/include
src_dirs = /usr/local/src:/opt/src
# search static libraries (.a) in preference to shared ones (.so)
search_static_first = 0

[fftw]
fftw_libs = rfftw, fftw
fftw_opt_libs = rfftw_threaded, fftw_threaded
# if the above aren't found, look for {s,d}fftw_libs and {s,d}fftw_opt_libs

[atlas]
library_dirs = /usr/lib/3dnow:/usr/lib/3dnow/atlas
# for overriding the names of the atlas libraries
atlas_libs = lapack, f77blas, cblas, atlas

[x11]
library_dirs = /usr/X11R6/lib
include_dirs = /usr/X11R6/include
----------

Authors:
  Pearu Peterson <pearu@cens.ioc.ee>, February 2002
  David M. Cooke <cookedm@physics.mcmaster.ca>, April 2002

Copyright 2002 Pearu Peterson all rights reserved,
Pearu Peterson <pearu@cens.ioc.ee>          
Permission to use, modify, and distribute this software is given under the 
terms of the SciPy (BSD style) license.  See LICENSE.txt that came with
this distribution for specifics.

NO WARRANTY IS EXPRESSED OR IMPLIED.  USE AT YOUR OWN RISK.
"""

__revision__ = '$Id$'

import sys,os,re,types
import warnings
from distutils.errors import DistutilsError
from glob import glob
import ConfigParser

from distutils.sysconfig import get_config_vars

if sys.platform == 'win32':
    default_lib_dirs = ['C:\\'] # probably not very helpful...
    default_include_dirs = []
    default_src_dirs = []
    default_x11_lib_dirs = []
    default_x11_include_dirs = []
else:
    default_lib_dirs = ['/usr/local/lib', '/opt/lib', '/usr/lib']
    default_include_dirs = ['/usr/local/include',
                            '/opt/include', '/usr/include']
    default_src_dirs = ['/usr/local/src', '/opt/src']
    default_x11_lib_dirs = ['/usr/X11R6/lib','/usr/X11/lib','/usr/lib']
    default_x11_include_dirs = ['/usr/X11R6/include','/usr/X11/include',
                                '/usr/include']

if os.path.join(sys.prefix, 'lib') not in default_lib_dirs:
    default_lib_dirs.insert(0,os.path.join(sys.prefix, 'lib'))
    default_include_dirs.append(os.path.join(sys.prefix, 'include'))
    default_src_dirs.append(os.path.join(sys.prefix, 'src'))

default_lib_dirs = filter(os.path.isdir, default_lib_dirs)
default_include_dirs = filter(os.path.isdir, default_include_dirs)
default_src_dirs = filter(os.path.isdir, default_src_dirs)

so_ext = get_config_vars('SO')[0] or ''

def get_info(name):
    cl = {'atlas':atlas_info,
          'atlas_threads':atlas_threads_info,
          'lapack_atlas_threads':lapack_atlas_threads_info,
          'lapack_atlas':lapack_atlas_info,
          'x11':x11_info,
          'fftw':fftw_info,
          'dfftw':dfftw_info,
          'sfftw':sfftw_info,
          'fftw_threads':fftw_threads_info,
          'dfftw_threads':dfftw_threads_info,
          'sfftw_threads':sfftw_threads_info,
          'djbfft':djbfft_info,
          'blas':blas_info,
          'lapack':lapack_info,
          'lapack_src':lapack_src_info,
          'blas_src':blas_src_info,
          'numpy':numpy_info,
          'numarray':numarray_info,
          }.get(name.lower(),system_info)
    return cl().get_info()

class NotFoundError(DistutilsError):
    """Some third-party program or library is not found."""

class AtlasNotFoundError(NotFoundError):
    """
    Atlas (http://math-atlas.sourceforge.net/) libraries not found.
    Directories to search for the libraries can be specified in the
    scipy_distutils/site.cfg file (section [atlas]) or by setting
    the ATLAS environment variable."""

class LapackNotFoundError(NotFoundError):
    """
    Lapack (http://www.netlib.org/lapack/) libraries not found.
    Directories to search for the libraries can be specified in the
    scipy_distutils/site.cfg file (section [lapack]) or by setting
    the LAPACK environment variable."""

class LapackSrcNotFoundError(LapackNotFoundError):
    """
    Lapack (http://www.netlib.org/lapack/) sources not found.
    Directories to search for the sources can be specified in the
    scipy_distutils/site.cfg file (section [lapack_src]) or by setting
    the LAPACK_SRC environment variable."""

class BlasNotFoundError(NotFoundError):
    """
    Blas (http://www.netlib.org/blas/) libraries not found.
    Directories to search for the libraries can be specified in the
    scipy_distutils/site.cfg file (section [blas]) or by setting
    the BLAS environment variable."""

class BlasSrcNotFoundError(BlasNotFoundError):
    """
    Blas (http://www.netlib.org/blas/) sources not found.
    Directories to search for the sources can be specified in the
    scipy_distutils/site.cfg file (section [blas_src]) or by setting
    the BLAS_SRC environment variable."""

class FFTWNotFoundError(NotFoundError):
    """
    FFTW (http://www.fftw.org/) libraries not found.
    Directories to search for the libraries can be specified in the
    scipy_distutils/site.cfg file (section [fftw]) or by setting
    the FFTW environment variable."""

class DJBFFTNotFoundError(NotFoundError):
    """
    DJBFFT (http://cr.yp.to/djbfft.html) libraries not found.
    Directories to search for the libraries can be specified in the
    scipy_distutils/site.cfg file (section [djbfft]) or by setting
    the DJBFFT environment variable."""

class F2pyNotFoundError(NotFoundError):
    """
    f2py2e (http://cens.ioc.ee/projects/f2py2e/) module not found.
    Get it from above location, install it, and retry setup.py."""

class NumericNotFoundError(NotFoundError):
    """
    Numeric (http://www.numpy.org/) module not found.
    Get it from above location, install it, and retry setup.py."""

class X11NotFoundError(NotFoundError):
    """X11 libraries not found."""

class system_info:

    """ get_info() is the only public method. Don't use others.
    """
    section = 'DEFAULT'
    dir_env_var = None
    search_static_first = 0 # XXX: disabled by default, may disappear in
                            # future unless it is proved to be useful.
    verbosity = 1
    saved_results = {}

    def __init__ (self,
                  default_lib_dirs=default_lib_dirs,
                  default_include_dirs=default_include_dirs,
                  verbosity = 1,
                  ):
        self.__class__.info = {}
        self.local_prefixes = []
        defaults = {}
        defaults['library_dirs'] = os.pathsep.join(default_lib_dirs)
        defaults['include_dirs'] = os.pathsep.join(default_include_dirs)
        defaults['src_dirs'] = os.pathsep.join(default_src_dirs)
        defaults['search_static_first'] = str(self.search_static_first)
        self.cp = ConfigParser.ConfigParser(defaults)
        try:
            __file__
        except NameError:
            __file__ = sys.argv[0]
        cf = os.path.join(os.path.split(os.path.abspath(__file__))[0],
                          'site.cfg')
        self.cp.read([cf])
        if not self.cp.has_section(self.section):
            self.cp.add_section(self.section)
        self.search_static_first = self.cp.getboolean(self.section,
                                                      'search_static_first')
        assert isinstance(self.search_static_first, type(0))

    def set_info(self,**info):
        self.saved_results[self.__class__.__name__] = info

    def has_info(self):
        return self.saved_results.has_key(self.__class__.__name__)

    def get_info(self):
        """ Return a dictonary with items that are compatible
            with scipy_distutils.setup keyword arguments.
        """
        flag = 0
        if not self.has_info():
            flag = 1
            if self.verbosity>0:
                print self.__class__.__name__ + ':'
            if hasattr(self, 'calc_info'):
                self.calc_info()
            if self.verbosity>0:
                if not self.has_info():
                    print '  NOT AVAILABLE'
                    self.set_info()
                else:
                    print '  FOUND:'
        res = self.saved_results.get(self.__class__.__name__)
        if self.verbosity>0 and flag:
            for k,v in res.items():
                v = str(v)
                if k=='sources' and len(v)>200: v = v[:60]+' ...\n... '+v[-60:]
                print '    %s = %s'%(k,v)
            print
        
        return res

    def get_paths(self, section, key):
        dirs = self.cp.get(section, key).split(os.pathsep)
        if self.dir_env_var and os.environ.has_key(self.dir_env_var):
<<<<<<< HEAD
            dirs = os.environ[self.dir_env_var].split(os.pathsep) + dirs
=======
            d = os.environ[self.dir_env_var]
            if os.path.isfile(d):
                dirs = [os.path.dirname(d)] + dirs
                l = getattr(self,'_lib_names',[])
                if len(l)==1:
                    b = os.path.basename(d)
                    b = os.path.splitext(b)[0]
                    if b[:3]=='lib':
                        print 'Replacing _lib_names[0]==%r with %r' \
                              % (self._lib_names[0], b[3:])
                        self._lib_names[0] = b[3:]
            else:
                dirs = d.split(os.pathsep) + dirs
>>>>>>> ba685a61
        default_dirs = self.cp.get('DEFAULT', key).split(os.pathsep)
        dirs.extend(default_dirs)
        ret = []
        [ret.append(d) for d in dirs if os.path.isdir(d) and d not in ret]
        if self.verbosity>1:
            print '(',key,'=',':'.join(ret),')'
        return ret

    def get_lib_dirs(self, key='library_dirs'):
        return self.get_paths(self.section, key)

    def get_include_dirs(self, key='include_dirs'):
        return self.get_paths(self.section, key)

    def get_src_dirs(self, key='src_dirs'):
        return self.get_paths(self.section, key)

    def get_libs(self, key, default):
        try:
            libs = self.cp.get(self.section, key)
        except ConfigParser.NoOptionError:
            return default
        return [a.strip() for a in libs.split(',')]

    def check_libs(self,lib_dir,libs,opt_libs =[]):
        """ If static or shared libraries are available then return
            their info dictionary. """
        if self.search_static_first:
            exts = ['.a',so_ext]
        else:
            exts = [so_ext,'.a']
        for ext in exts:
            info = self._check_libs(lib_dir,libs,opt_libs,ext)
            if info is not None: return info

    def _lib_list(self, lib_dir, libs, ext):
        assert type(lib_dir) is type('')
        liblist = []
        for l in libs:
            p = self.combine_paths(lib_dir, 'lib'+l+ext)
            if p:
                assert len(p)==1
                liblist.append(p[0])
        return liblist

    def _extract_lib_names(self,libs):
        return [os.path.splitext(os.path.basename(p))[0][3:] \
                for p in libs]

    def _check_libs(self,lib_dir,libs, opt_libs, ext):
        found_libs = self._lib_list(lib_dir, libs, ext)
        if len(found_libs) == len(libs):
            found_libs = self._extract_lib_names(found_libs)
            info = {'libraries' : found_libs, 'library_dirs' : [lib_dir]}
            opt_found_libs = self._lib_list(lib_dir, opt_libs, ext)
            if len(opt_found_libs) == len(opt_libs):
                opt_found_libs = self._extract_lib_names(opt_found_libs)
                info['libraries'].extend(opt_found_libs)
            return info

    def combine_paths(self,*args):
        return combine_paths(*args,**{'verbosity':self.verbosity})

class fftw_info(system_info):
    section = 'fftw'
    dir_env_var = 'FFTW'
    libs = ['rfftw', 'fftw']
    includes = ['fftw.h','rfftw.h']
    macros = [('SCIPY_FFTW_H',None)]

    def __init__(self):
        system_info.__init__(self)

    def calc_info(self):
        lib_dirs = self.get_lib_dirs()
        incl_dirs = self.get_include_dirs()
        incl_dir = None
        libs = self.get_libs(self.section+'_libs', self.libs)
        info = None
        for d in lib_dirs:
            r = self.check_libs(d,libs)
            if r is not None:
                info = r
                break
        if info is not None:
            flag = 0
            for d in incl_dirs:
                if len(self.combine_paths(d,self.includes))==2:
                    dict_append(info,include_dirs=[d])
                    flag = 1
                    incl_dirs = [d]
                    incl_dir = d
                    break
            if flag:
                dict_append(info,define_macros=self.macros)
            else:
                info = None
        if info is not None:
            self.set_info(**info)

class dfftw_info(fftw_info):
    section = 'fftw'
    dir_env_var = 'FFTW'
    libs = ['drfftw','dfftw']
    includes = ['dfftw.h','drfftw.h']
    macros = [('SCIPY_DFFTW_H',None)]

class sfftw_info(fftw_info):
    section = 'fftw'
    dir_env_var = 'FFTW'
    libs = ['srfftw','sfftw']
    includes = ['sfftw.h','srfftw.h']
    macros = [('SCIPY_SFFTW_H',None)]

class fftw_threads_info(fftw_info):
    section = 'fftw'
    dir_env_var = 'FFTW'
    libs = ['rfftw_threads','fftw_threads']
    includes = ['fftw_threads.h','rfftw_threads.h']
    macros = [('SCIPY_FFTW_THREADS_H',None)]

class dfftw_threads_info(fftw_info):
    section = 'fftw'
    dir_env_var = 'FFTW'
    libs = ['drfftw_threads','dfftw_threads']
    includes = ['dfftw_threads.h','drfftw_threads.h']
    macros = [('SCIPY_DFFTW_THREADS_H',None)]

class sfftw_threads_info(fftw_info):
    section = 'fftw'
    dir_env_var = 'FFTW'
    libs = ['srfftw_threads','sfftw_threads']
    includes = ['sfftw_threads.h','srfftw_threads.h']
    macros = [('SCIPY_SFFTW_THREADS_H',None)]

class djbfft_info(system_info):
    section = 'djbfft'
    dir_env_var = 'DJBFFT'

    def get_paths(self, section, key):
        pre_dirs = system_info.get_paths(self, section, key)
        dirs = []
        for d in pre_dirs:
            dirs.extend(self.combine_paths(d,['djbfft'])+[d])
        return [ d for d in dirs if os.path.isdir(d) ]

    def calc_info(self):
        lib_dirs = self.get_lib_dirs()
        incl_dirs = self.get_include_dirs()
        info = None
        for d in lib_dirs:
            p = self.combine_paths (d,['djbfft.a'])
            if p:
                info = {'extra_objects':p}
                break
            p = self.combine_paths (d,['libdjbfft.a'])
            if p:
                info = {'libraries':['djbfft'],'library_dirs':[d]}
                break
        if info is None:
            return
        for d in incl_dirs:
            if len(self.combine_paths(d,['fftc8.h','fftfreq.h']))==2:
                dict_append(info,include_dirs=[d],
                            define_macros=[('SCIPY_DJBFFT_H',None)])
                self.set_info(**info)
                return


class atlas_info(system_info):
    section = 'atlas'
    dir_env_var = 'ATLAS'
    _lib_names = ['f77blas','cblas']

    def get_paths(self, section, key):
        pre_dirs = system_info.get_paths(self, section, key)
        dirs = []
        for d in pre_dirs:
            dirs.extend(self.combine_paths(d,['atlas*','ATLAS*',
                                         'sse','3dnow','sse2'])+[d])
        return [ d for d in dirs if os.path.isdir(d) ]

    def calc_info(self):
        lib_dirs = self.get_lib_dirs()
        info = {}
        atlas_libs = self.get_libs('atlas_libs',
                                   self._lib_names + ['atlas'])
        lapack_libs = self.get_libs('lapack_libs',['lapack'])
        atlas = None
        lapack = None
        atlas_1 = None
        for d in lib_dirs:
            atlas = self.check_libs(d,atlas_libs,[])
            lapack_atlas = self.check_libs(d,['lapack_atlas'],[])
            if atlas is not None:
                lib_dirs2 = self.combine_paths(d,['atlas*','ATLAS*'])+[d]
                for d2 in lib_dirs2:
                    lapack = self.check_libs(d2,lapack_libs,[])
                    if lapack is not None:
                        break
                else:
                    lapack = None
                if lapack is not None:
                    break
            if atlas:
                atlas_1 = atlas
        print self.__class__
        if atlas is None:
            atlas = atlas_1
        if atlas is None:
            return
        include_dirs = self.get_include_dirs()
        h = (self.combine_paths(lib_dirs+include_dirs,'cblas.h') or [None])[0]
        if h:
            h = os.path.dirname(h)
            dict_append(info,include_dirs=[h])
        info['language'] = 'c'
        if lapack is not None:
            dict_append(info,**lapack)
            dict_append(info,**atlas)
        elif 'lapack_atlas' in atlas['libraries']:
            dict_append(info,**atlas)
            dict_append(info,define_macros=[('ATLAS_WITH_LAPACK_ATLAS',None)])
            self.set_info(**info)
            return
        else:
            dict_append(info,**atlas)
            dict_append(info,define_macros=[('ATLAS_WITHOUT_LAPACK',None)])
            message = """
*********************************************************************
    Could not find lapack library within the ATLAS installation.
*********************************************************************
"""
            warnings.warn(message)
            self.set_info(**info)
            return
        # Check if lapack library is complete, only warn if it is not.
        lapack_dir = lapack['library_dirs'][0]
        lapack_name = lapack['libraries'][0]
        lapack_lib = None
        for e in ['.a',so_ext]:
            fn = os.path.join(lapack_dir,'lib'+lapack_name+e)
            if os.path.exists(fn):
                lapack_lib = fn
                break
        if lapack_lib is not None:
            sz = os.stat(lapack_lib)[6]
            if sz <= 4000*1024:
                message = """
*********************************************************************
    Lapack library (from ATLAS) is probably incomplete:
      size of %s is %sk (expected >4000k)

    Follow the instructions in the KNOWN PROBLEMS section of the file
    scipy/INSTALL.txt.
*********************************************************************
""" % (lapack_lib,sz/1024)
                warnings.warn(message)
            else:
                info['language'] = 'f77'

        self.set_info(**info)

class atlas_threads_info(atlas_info):
    _lib_names = ['ptf77blas','ptcblas']

class lapack_atlas_info(atlas_info):
    _lib_names = ['lapack_atlas'] + atlas_info._lib_names

class lapack_atlas_threads_info(atlas_threads_info):
    _lib_names = ['lapack_atlas'] + atlas_threads_info._lib_names

class lapack_info(system_info):
    section = 'lapack'
    dir_env_var = 'LAPACK'
    _lib_names = ['lapack']
    def calc_info(self):
        lib_dirs = self.get_lib_dirs()

        lapack_libs = self.get_libs('lapack_libs', self._lib_names)
        for d in lib_dirs:
            lapack = self.check_libs(d,lapack_libs,[])
            if lapack is not None:
                info = lapack                
                break
        else:
            return
        info['language'] = 'f77'
        self.set_info(**info)

class lapack_src_info(system_info):
    section = 'lapack_src'
    dir_env_var = 'LAPACK_SRC'

    def get_paths(self, section, key):
        pre_dirs = system_info.get_paths(self, section, key)
        dirs = []
        for d in pre_dirs:
            dirs.extend([d] + self.combine_paths(d,['LAPACK*/SRC','SRC']))
        return [ d for d in dirs if os.path.isdir(d) ]

    def calc_info(self):
        src_dirs = self.get_src_dirs()
        src_dir = ''
        for d in src_dirs:
            if os.path.isfile(os.path.join(d,'dgesv.f')):
                src_dir = d
                break
        if not src_dir:
            #XXX: Get sources from netlib. May be ask first.
            return
        # The following is extracted from LAPACK-3.0/SRC/Makefile
        allaux='''
        ilaenv ieeeck lsame lsamen xerbla
        ''' # *.f
        laux = '''
        bdsdc bdsqr disna labad lacpy ladiv lae2 laebz laed0 laed1
        laed2 laed3 laed4 laed5 laed6 laed7 laed8 laed9 laeda laev2
        lagtf lagts lamch lamrg lanst lapy2 lapy3 larnv larrb larre
        larrf lartg laruv las2 lascl lasd0 lasd1 lasd2 lasd3 lasd4
        lasd5 lasd6 lasd7 lasd8 lasd9 lasda lasdq lasdt laset lasq1
        lasq2 lasq3 lasq4 lasq5 lasq6 lasr lasrt lassq lasv2 pttrf
        stebz stedc steqr sterf
        ''' # [s|d]*.f
        lasrc = '''
        gbbrd gbcon gbequ gbrfs gbsv gbsvx gbtf2 gbtrf gbtrs gebak
        gebal gebd2 gebrd gecon geequ gees geesx geev geevx gegs gegv
        gehd2 gehrd gelq2 gelqf gels gelsd gelss gelsx gelsy geql2
        geqlf geqp3 geqpf geqr2 geqrf gerfs gerq2 gerqf gesc2 gesdd
        gesv gesvd gesvx getc2 getf2 getrf getri getrs ggbak ggbal
        gges ggesx ggev ggevx ggglm gghrd gglse ggqrf ggrqf ggsvd
        ggsvp gtcon gtrfs gtsv gtsvx gttrf gttrs gtts2 hgeqz hsein
        hseqr labrd lacon laein lags2 lagtm lahqr lahrd laic1 lals0
        lalsa lalsd langb lange langt lanhs lansb lansp lansy lantb
        lantp lantr lapll lapmt laqgb laqge laqp2 laqps laqsb laqsp
        laqsy lar1v lar2v larf larfb larfg larft larfx largv larrv
        lartv larz larzb larzt laswp lasyf latbs latdf latps latrd
        latrs latrz latzm lauu2 lauum pbcon pbequ pbrfs pbstf pbsv
        pbsvx pbtf2 pbtrf pbtrs pocon poequ porfs posv posvx potf2
        potrf potri potrs ppcon ppequ pprfs ppsv ppsvx pptrf pptri
        pptrs ptcon pteqr ptrfs ptsv ptsvx pttrs ptts2 spcon sprfs
        spsv spsvx sptrf sptri sptrs stegr stein sycon syrfs sysv
        sysvx sytf2 sytrf sytri sytrs tbcon tbrfs tbtrs tgevc tgex2
        tgexc tgsen tgsja tgsna tgsy2 tgsyl tpcon tprfs tptri tptrs
        trcon trevc trexc trrfs trsen trsna trsyl trti2 trtri trtrs
        tzrqf tzrzf
        ''' # [s|c|d|z]*.f
        sd_lasrc = '''
        laexc lag2 lagv2 laln2 lanv2 laqtr lasy2 opgtr opmtr org2l
        org2r orgbr orghr orgl2 orglq orgql orgqr orgr2 orgrq orgtr
        orm2l orm2r ormbr ormhr orml2 ormlq ormql ormqr ormr2 ormr3
        ormrq ormrz ormtr rscl sbev sbevd sbevx sbgst sbgv sbgvd sbgvx
        sbtrd spev spevd spevx spgst spgv spgvd spgvx sptrd stev stevd
        stevr stevx syev syevd syevr syevx sygs2 sygst sygv sygvd
        sygvx sytd2 sytrd
        ''' # [s|d]*.f
        cz_lasrc = '''
        bdsqr hbev hbevd hbevx hbgst hbgv hbgvd hbgvx hbtrd hecon heev
        heevd heevr heevx hegs2 hegst hegv hegvd hegvx herfs hesv
        hesvx hetd2 hetf2 hetrd hetrf hetri hetrs hpcon hpev hpevd
        hpevx hpgst hpgv hpgvd hpgvx hprfs hpsv hpsvx hptrd hptrf
        hptri hptrs lacgv lacp2 lacpy lacrm lacrt ladiv laed0 laed7
        laed8 laesy laev2 lahef lanhb lanhe lanhp lanht laqhb laqhe
        laqhp larcm larnv lartg lascl laset lasr lassq pttrf rot spmv
        spr stedc steqr symv syr ung2l ung2r ungbr unghr ungl2 unglq
        ungql ungqr ungr2 ungrq ungtr unm2l unm2r unmbr unmhr unml2
        unmlq unmql unmqr unmr2 unmr3 unmrq unmrz unmtr upgtr upmtr
        ''' # [c|z]*.f
        #######
        sclaux = laux + ' econd '                  # s*.f
        dzlaux = laux + ' secnd '                  # d*.f
        slasrc = lasrc + sd_lasrc                  # s*.f
        dlasrc = lasrc + sd_lasrc                  # d*.f
        clasrc = lasrc + cz_lasrc + ' srot srscl ' # c*.f
        zlasrc = lasrc + cz_lasrc + ' drot drscl ' # z*.f
        oclasrc = ' icmax1 scsum1 '                # *.f
        ozlasrc = ' izmax1 dzsum1 '                # *.f
        sources = ['s%s.f'%f for f in (sclaux+slasrc).split()] \
                  + ['d%s.f'%f for f in (dzlaux+dlasrc).split()] \
                  + ['c%s.f'%f for f in (clasrc).split()] \
                  + ['z%s.f'%f for f in (zlasrc).split()] \
                  + ['%s.f'%f for f in (allaux+oclasrc+ozlasrc).split()]
        sources = [os.path.join(src_dir,f) for f in sources]
        #XXX: should we check here actual existence of source files?
        info = {'sources':sources,'language':'f77'}
        self.set_info(**info)


class blas_info(system_info):
    section = 'blas'
    dir_env_var = 'BLAS'
    _lib_names = ['blas']

    def calc_info(self):
        lib_dirs = self.get_lib_dirs()

        blas_libs = self.get_libs('blas_libs', self._lib_names)
        for d in lib_dirs:
            blas = self.check_libs(d,blas_libs,[])
            if blas is not None:
                info = blas                
                break
        else:
            return
        info['language'] = 'f77'  # XXX: is it generally true?
        self.set_info(**info)

class blas_src_info(system_info):
    section = 'blas_src'
    dir_env_var = 'BLAS_SRC'

    def get_paths(self, section, key):
        pre_dirs = system_info.get_paths(self, section, key)
        dirs = []
        for d in pre_dirs:
            dirs.extend([d] + self.combine_paths(d,['blas']))
        return [ d for d in dirs if os.path.isdir(d) ]

    def calc_info(self):
        src_dirs = self.get_src_dirs()
        src_dir = ''
        for d in src_dirs:
            if os.path.isfile(os.path.join(d,'daxpy.f')):
                src_dir = d
                break
        if not src_dir:
            #XXX: Get sources from netlib. May be ask first.
            return
        blas1 = '''
        caxpy csscal dnrm2 dzasum saxpy srotg zdotc ccopy cswap drot
        dznrm2 scasum srotm zdotu cdotc dasum drotg icamax scnrm2
        srotmg zdrot cdotu daxpy drotm idamax scopy sscal zdscal crotg
        dcabs1 drotmg isamax sdot sswap zrotg cscal dcopy dscal izamax
        snrm2 zaxpy zscal csrot ddot dswap sasum srot zcopy zswap
        '''
        blas2 = '''
        cgbmv chpmv ctrsv dsymv dtrsv sspr2 strmv zhemv ztpmv cgemv
        chpr dgbmv dsyr lsame ssymv strsv zher ztpsv cgerc chpr2 dgemv
        dsyr2 sgbmv ssyr xerbla zher2 ztrmv cgeru ctbmv dger dtbmv
        sgemv ssyr2 zgbmv zhpmv ztrsv chbmv ctbsv dsbmv dtbsv sger
        stbmv zgemv zhpr chemv ctpmv dspmv dtpmv ssbmv stbsv zgerc
        zhpr2 cher ctpsv dspr dtpsv sspmv stpmv zgeru ztbmv cher2
        ctrmv dspr2 dtrmv sspr stpsv zhbmv ztbsv
        '''
        blas3 = '''
        cgemm csymm ctrsm dsyrk sgemm strmm zhemm zsyr2k chemm csyr2k
        dgemm dtrmm ssymm strsm zher2k zsyrk cher2k csyrk dsymm dtrsm
        ssyr2k zherk ztrmm cherk ctrmm dsyr2k ssyrk zgemm zsymm ztrsm
        '''
        sources = [os.path.join(src_dir,f+'.f') \
                   for f in (blas1+blas2+blas3).split()]
        #XXX: should we check here actual existence of source files?
        info = {'sources':sources,'language':'f77'}
        self.set_info(**info)

class x11_info(system_info):
    section = 'x11'

    def __init__(self):
        system_info.__init__(self,
                             default_lib_dirs=default_x11_lib_dirs,
                             default_include_dirs=default_x11_include_dirs)

    def calc_info(self):
        if sys.platform  in ['win32','cygwin']:
            return
        lib_dirs = self.get_lib_dirs()
        include_dirs = self.get_include_dirs()
        x11_libs = self.get_libs('x11_libs', ['X11'])
        for lib_dir in lib_dirs:
            info = self.check_libs(lib_dir, x11_libs, [])
            if info is not None:
                break
        else:
            return
        inc_dir = None
        for d in include_dirs:
            if self.combine_paths(d, 'X11/X.h'):
                inc_dir = d
                break
        if inc_dir is not None:
            dict_append(info, include_dirs=[inc_dir])
        self.set_info(**info)

class numpy_info(system_info):
    section = 'numpy'
    modulename = 'Numeric'

    def __init__(self):
        from distutils.sysconfig import get_python_inc
        py_incl_dir = get_python_inc()
        include_dirs = [py_incl_dir]
        if os.name=='posix':
            for d in default_include_dirs:
                d = os.path.join(d, os.path.basename(py_incl_dir))
                if d not in include_dirs:
                    include_dirs.append(d)
        system_info.__init__(self,
                             default_lib_dirs=[],
                             default_include_dirs=include_dirs)

    def calc_info(self):
        try:
            module = __import__(self.modulename)
        except ImportError:
            return
        info = {}
        macros = [(self.modulename.upper()+'_VERSION',
                   '"%s"' % (module.__version__))]
##         try:
##             macros.append(
##                 (self.modulename.upper()+'_VERSION_HEX',
##                  hex(vstr2hex(module.__version__))),
##                 )
##         except Exception,msg:
##             print msg
        dict_append(info, define_macros = macros)
        include_dirs = self.get_include_dirs()
        inc_dir = None
        for d in include_dirs:
            if self.combine_paths(d,
                                  os.path.join(self.modulename,
                                               'arrayobject.h')):
                inc_dir = d
                break
        if inc_dir is not None:
            dict_append(info, include_dirs=[inc_dir])
        if info:
            self.set_info(**info)
        return

class numarray_info(numpy_info):
    section = 'numarray'
    modulename = 'numarray'

## def vstr2hex(version):
##     bits = []
##     n = [24,16,8,4,0]
##     r = 0
##     for s in version.split('.'):
##         r |= int(s) << n[0]
##         del n[0]
##     return r

def combine_paths(*args,**kws):
    """ Return a list of existing paths composed by all combinations of
        items from arguments.
    """
    r = []
    for a in args:
        if not a: continue
        if type(a) is types.StringType:
            a = [a]
        r.append(a)
    args = r
    if not args: return []
    if len(args)==1:
        result = reduce(lambda a,b:a+b,map(glob,args[0]),[])
    elif len (args)==2:
        result = []
        for a0 in args[0]:
            for a1 in args[1]:
                result.extend(glob(os.path.join(a0,a1)))
    else:
        result = combine_paths(*(combine_paths(args[0],args[1])+args[2:]))
    verbosity = kws.get('verbosity',1)
    if verbosity>1 and result:
        print '(','paths:',','.join(result),')'
    return result

language_map = {'c':0,'c++':1,'f77':2,'f90':3}
inv_language_map = {0:'c',1:'c++',2:'f77',3:'f90'}
def dict_append(d,**kws):
    languages = []
    for k,v in kws.items():
        if k=='language':
            languages.append(v)
            continue
        if d.has_key(k):
            if k in ['library_dirs','include_dirs','define_macros']:
                [d[k].append(vv) for vv in v if vv not in d[k]]
            else:
                d[k].extend(v)
        else:
            d[k] = v
    if languages:
        l = inv_language_map[max([language_map.get(l,0) for l in languages])]
        d['language'] = l
    return

def show_all():
    import system_info
    import pprint
    match_info = re.compile(r'.*?_info').match
    for n in filter(match_info,dir(system_info)):
        if n in ['system_info','get_info']: continue
        c = getattr(system_info,n)()
        c.verbosity = 2
        r = c.get_info()

if __name__ == "__main__":
    show_all()<|MERGE_RESOLUTION|>--- conflicted
+++ resolved
@@ -277,9 +277,6 @@
     def get_paths(self, section, key):
         dirs = self.cp.get(section, key).split(os.pathsep)
         if self.dir_env_var and os.environ.has_key(self.dir_env_var):
-<<<<<<< HEAD
-            dirs = os.environ[self.dir_env_var].split(os.pathsep) + dirs
-=======
             d = os.environ[self.dir_env_var]
             if os.path.isfile(d):
                 dirs = [os.path.dirname(d)] + dirs
@@ -293,7 +290,6 @@
                         self._lib_names[0] = b[3:]
             else:
                 dirs = d.split(os.pathsep) + dirs
->>>>>>> ba685a61
         default_dirs = self.cp.get('DEFAULT', key).split(os.pathsep)
         dirs.extend(default_dirs)
         ret = []
@@ -786,11 +782,10 @@
         from distutils.sysconfig import get_python_inc
         py_incl_dir = get_python_inc()
         include_dirs = [py_incl_dir]
-        if os.name=='posix':
-            for d in default_include_dirs:
-                d = os.path.join(d, os.path.basename(py_incl_dir))
-                if d not in include_dirs:
-                    include_dirs.append(d)
+        for d in default_include_dirs:
+            d = os.path.join(d, os.path.basename(py_incl_dir))
+            if d not in include_dirs:
+                include_dirs.append(d)
         system_info.__init__(self,
                              default_lib_dirs=[],
                              default_include_dirs=include_dirs)
